--- conflicted
+++ resolved
@@ -115,7 +115,6 @@
 	}
 	defer srcConn.CloseQueue(srcQ)
 
-<<<<<<< HEAD
 	buffer := make([]byte, tm.opts.BufferSize)
 	pending := 0
 	idle := 0
@@ -131,7 +130,7 @@
 			break LOOP
 		default:
 		}
-=======
+
 	msgCh := make(chan mqMessage, tm.opts.BufferSize)
 	ctx, cancel := context.WithCancel(ctx)
 	var wg sync.WaitGroup
@@ -165,7 +164,6 @@
 					cancel()
 					return
 				}
->>>>>>> b7378a53
 
 		start := time.Now()
 		tm.srcMu.Lock()
@@ -189,10 +187,8 @@
 		}
 		idle = 0
 
-<<<<<<< HEAD
 		cp := make([]byte, len(data))
 		copy(cp, data)
-=======
 	worker := func() {
 		defer wg.Done()
 		for {
@@ -218,7 +214,6 @@
 					cancel()
 					return
 				}
->>>>>>> b7378a53
 
 		tm.destMu.Lock()
 		err = destConn.PutMessage(destQ, cp, md, "set")
@@ -244,12 +239,11 @@
 			metrics.TransferDuration.Record(ctx, float64(time.Since(start).Milliseconds()))
 		}
 
-<<<<<<< HEAD
 		pending++
 		if tm.opts.CommitInterval > 0 && pending >= tm.opts.CommitInterval {
 			if err := tm.commitBatch(srcConn, destConn, ctx, metrics); err != nil {
 				break LOOP
-=======
+
 				if tm.opts.CommitInterval > 0 {
 					if atomic.AddInt32(&tm.commitCounter, 1) >= int32(tm.opts.CommitInterval) {
 						tm.destMu.Lock()
@@ -287,7 +281,6 @@
 						tm.destMu.Unlock()
 					}
 				}
->>>>>>> b7378a53
 			}
 			pending = 0
 		}
@@ -298,7 +291,6 @@
 	}
 }
 
-<<<<<<< HEAD
 func (tm *TransferManager) commitBatch(srcConn, destConn *mqutils.MQConnection, ctx context.Context, metrics *otelutils.MQMetrics) error {
 	tm.destMu.Lock()
 	tm.srcMu.Lock()
@@ -311,7 +303,6 @@
 		return err
 	}
 	if err := srcConn.Commit(); err != nil {
-=======
 	go func() {
 		<-tm.quit
 		cancel()
@@ -349,7 +340,6 @@
 		if metrics != nil {
 			metrics.CommitCounter.Add(ctx, 1)
 		}
->>>>>>> b7378a53
 		tm.srcMu.Unlock()
 		tm.destMu.Unlock()
 		tm.finishWithError(StatusFailed, err)
